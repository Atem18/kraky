--- conflicted
+++ resolved
@@ -25,15 +25,11 @@
 pytest-asyncio = "^0.16.0"
 mkdocs = "^1.2.2"
 mkdocs-material = "^7.2.4"
-<<<<<<< HEAD
-mkdocstrings = "^0.15.2"
+mkdocstrings = "^0.16.0"
 black = "^21.9b0"
 
 [tool.poetry.scripts]
 kraky = 'kraky.cli:app'
-=======
-mkdocstrings = "^0.16.0"
->>>>>>> e661e79b
 
 [build-system]
 requires = ["poetry-core>=1.0.0"]
